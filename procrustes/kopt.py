--- conflicted
+++ resolved
@@ -111,14 +111,9 @@
     return p_opt, f_opt
 
 
-<<<<<<< HEAD
-def kopt_heuristic_double(fun, p1, p2, k=3, tol=1.0e-8):
-    r"""Find locally-optimal permutation matrices using the k-opt (greedy) heuristic.
-=======
 def kopt_heuristic_double(fun: Callable, p1: np.ndarray, p2: np.ndarray, k: int = 3,
                           tol: float = 1.0e-8) -> Tuple[np.ndarray, np.ndarray, float]:
-    r"""Find a locally-optimal two-sided permutation matrices using the k-opt (greedy) heuristic.
->>>>>>> 37cc5c71
+    r"""Find locally-optimal permutation matrices using the k-opt (greedy) heuristic.
 
     .. math::
         \underbrace{\text{arg min}}_{
