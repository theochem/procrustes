# -*- coding: utf-8 -*-
# The Procrustes library provides a set of functions for transforming
# a matrix to make it as similar as possible to a target matrix.
#
# Copyright (C) 2017-2020 The Procrustes Development Team
#
# This file is part of Procrustes.
#
# Procrustes is free software; you can redistribute it and/or
# modify it under the terms of the GNU General Public License
# as published by the Free Software Foundation; either version 3
# of the License, or (at your option) any later version.
#
# Procrustes is distributed in the hope that it will be useful,
# but WITHOUT ANY WARRANTY; without even the implied warranty of
# MERCHANTABILITY or FITNESS FOR A PARTICULAR PURPOSE.  See the
# GNU General Public License for more details.
#
# You should have received a copy of the GNU General Public License
# along with this program; if not, see <http://www.gnu.org/licenses/>
#
# --
"""Permutation Procrustes Module."""

import itertools as it

import numpy as np
from procrustes.utils import (compute_error, kopt_heuristic_double,
                              kopt_heuristic_single, ProcrustesResult, setup_input_arrays)
from scipy.optimize import linear_sum_assignment

__all__ = [
    "permutation",
    "permutation_2sided",
    "permutation_2sided_explicit"
]


def permutation(array_a, array_b,
                remove_zero_col=True,
                remove_zero_row=True,
                pad_mode="row-col",
                translate=False,
                scale=False,
                check_finite=True,
                weight=None):
    r"""
    Single sided permutation Procrustes.

    Parameters
    ----------
    array_a : ndarray
        The 2d-array :math:`\mathbf{A}_{m \times n}` which is going to be transformed.
    array_b : ndarray
        The 2d-array :math:`\mathbf{B}_{m \times n}` representing the reference.
    remove_zero_col : bool, optional
        If True, the zero columns on the right side will be removed. Default= True.
    remove_zero_row : bool, optional
        If True, the zero rows on the top will be removed. Default= True.
    pad_mode : str, optional
        Specifying how to pad the arrays, listed below. Default="row-col".

            - "row"
                The array with fewer rows is padded with zero rows so that both have the same
                number of rows.
            - "col"
                The array with fewer columns is padded with zero columns so that both have the
                same number of columns.
            - "row-col"
                The array with fewer rows is padded with zero rows, and the array with fewer
                columns is padded with zero columns, so that both have the same dimensions.
                This does not necessarily result in square arrays.
            - "square"
                The arrays are padded with zero rows and zero columns so that they are both
                squared arrays. The dimension of square array is specified based on the highest
                dimension, i.e. :math:`\text{max}(n_a, m_a, n_b, m_b)`.
    translate : bool, optional
        If True, both arrays are translated to be centered at origin, ie columns of the arrays
        will have mean zero.
        Default=False.
    scale : bool, optional
        If True, both arrays are normalized to one with respect to the Frobenius norm, ie
        :math:`Tr(A^T A) = 1`.
        Default=False.
    check_finite : bool, optional
        If true, convert the input to an array, checking for NaNs or Infs. Default=True.
    weight : ndarray
        The weighting matrix. Default=None.

    Returns
    -------
    res: ProcrustesResult
        Procrustes analysis result object.

    Attributes
    ----------
    A : ndarray
        The transformed ndarray A.
    B : ndarray
        The transformed ndarray B.
    array_u : ndarray
        The optimum permutation transformation matrix.
    error : float
        One-sided permutation Procrustes error.

    Notes
    -----
    Given matrix :math:`\mathbf{A}_{n \times n}` and reference :math:`\mathbf{B}_{n \times n}`
    find a permutation of the rows and/or columns of :math:`\mathbf{A}_{n \times n}` that makes
    it as close as possible to :math:`\mathbf{B}_{n \times n}`. I.e.,

    .. math::
       \underbrace{\text{min}}_{\left\{\mathbf{P} \left| {p_{ij} \in \{0, 1\}
                            \atop \sum_{i=1}^n p_{ij} = \sum_{j=1}^n p_{ij} = 1} \right. \right\}}
                            \|\mathbf{A} \mathbf{P} - \mathbf{B}\|_{F}^2
       &= \underbrace{\text{min}}_{\left\{\mathbf{P} \left| {p_{ij} \in \{0, 1\}
                            \atop \sum_{i=1}^n p_{ij} = \sum_{j=1}^n p_{ij} = 1} \right. \right\}}
          \text{Tr}\left[\left(\mathbf{A}\mathbf{P} - \mathbf{B} \right)^\dagger
                   \left(\mathbf{P}^\dagger\mathbf{A}\mathbf{P} - \mathbf{B} \right)\right] \\
       &= \underbrace{\text{max}}_{\left\{\mathbf{P} \left| {p_{ij} \in \{0, 1\}
                            \atop \sum_{i=1}^n p_{ij} = \sum_{j=1}^n p_{ij} = 1} \right. \right\}}
          \text{Tr}\left[\mathbf{P}^\dagger\mathbf{A}^\dagger\mathbf{B} \right]

    Here, :math:`\mathbf{P}_{n \times n}` is the permutation matrix. The solution is to relax the
    problem into a linear programming problem and note that the solution to a linear programming
    problem is always at the boundary of the allowed region, which means that the solution can
    always be written as a permutation matrix,

    .. math::
       \underbrace{\text{max}}_{\left\{\mathbf{P} \left| {p_{ij} \in \{0, 1\}
                   \atop \sum_{i=1}^n p_{ij} = \sum_{j=1}^n p_{ij} = 1} \right. \right\}}
          \text{Tr}\left[\mathbf{P}^\dagger\mathbf{A}^\dagger\mathbf{B} \right] =
       \underbrace{\text{max}}_{\left\{\mathbf{P} \left| {p_{ij} \geq 0
                   \atop \sum_{i=1}^n p_{ij} = \sum_{j=1}^n p_{ij} = 1} \right. \right\}}
          \text{Tr}\left[\mathbf{P}^\dagger\left(\mathbf{A}^\dagger\mathbf{B}\right) \right]

    This is a matching problem and can be solved by the Hungarian method. Note that if
    :math:`\mathbf{A}` and :math:`\mathbf{B}` have different numbers of items, you choose
    the larger matrix as :math:`\mathbf{B}` and then pad :math:`\mathbf{A}` with rows/columns
    of zeros.

    """
    # check inputs
    new_a, new_b = setup_input_arrays(array_a, array_b, remove_zero_col, remove_zero_row,
                                      pad_mode, translate, scale, check_finite, weight)
    # compute permutation Procrustes matrix
    array_p = np.dot(new_a.T, new_b)
    array_c = np.full(array_p.shape, np.max(array_p))
    array_c -= array_p
    array_u = np.zeros(array_p.shape)
    # set elements to 1 according to Hungarian algorithm (linear_sum_assignment)
    array_u[linear_sum_assignment(array_c)] = 1
    error = compute_error(new_a, new_b, array_u)
    # return new_a, new_b, array_u, error
    return ProcrustesResult(new_a=new_a, new_b=new_b, array_u=array_u, error=error)


def permutation_2sided(array_a, array_b, transform_mode="single",
                       remove_zero_col=True, remove_zero_row=True,
                       pad_mode="row-col", translate=False, scale=False,
                       mode="normal1", check_finite=True, iteration=500,
                       add_noise=False, tol=1.0e-8, kopt=False, kopt_k=3,
                       kopt_tol=1.e-8, weight=None):
    r"""Double sided permutation Procrustes.

    Parameters
    ----------
    array_a : ndarray
        The 2d-array :math:`\mathbf{A}_{m \times n}` which is going to be transformed.
    array_b : ndarray
        The 2d-array :math:`\mathbf{B}_{m \times n}` representing the reference.
    transform_mode : str, optional
        When transform_mode="single", it is the two-sided permutation Procrustes with one
        transformation.
        (1). If the input matrices (adjacency matrices) are symmetric within the threshold of 1.e-5,
        undirected graph matching algorithm will be applied.
        (2). If the input matrices (adjacency matrices) are asymmetric, the directed graph
        matching is applied.
        When transform_mode="double", the problem becomes two-sided permutation Procrustes with
        two transformations (denoted as regular two-sided permutation Procrustes here). An flip-flop
        algorithm taken from  *Parallel solution of SVD-related problems, with applications,
        Pythagoras Papadimitriou, Ph.D. Thesis, University of Manchester, 1993* is used to solve
        the problem.
        Default="single".
    Otherwise, transform_mode="double", the
        two-sided permutation Procrustes with two transformations will be performed.
        Default="single_undirected".
    remove_zero_col : bool, optional
        If True, zero columns (values less than 1e-8) on the right side will be removed.
        Default= True.
    remove_zero_row : bool, optional
        If True, zero rows (values less than 1e-8) on the bottom will be removed. Default= True.
    pad_mode : str, optional
        Specifying how to pad the arrays, listed below. Default="row-col".

            - "row"
                The array with fewer rows is padded with zero rows so that both have the same
                number of rows.
            - "col"
                The array with fewer columns is padded with zero columns so that both have the
                same number of columns.
            - "row-col"
                The array with fewer rows is padded with zero rows, and the array with fewer
                columns is padded with zero columns, so that both have the same dimensions.
                This does not necessarily result in square arrays.
            - "square"
                The arrays are padded with zero rows and zero columns so that they are both
                squared arrays. The dimension of square array is specified based on the highest
                dimension, i.e. :math:`\text{max}(n_a, m_a, n_b, m_b)`.
    translate : bool, optional
        If True, both arrays are translated to be centered at origin, ie columns of the arrays
        will have mean zero.
        Default=False.
    scale : bool, optional
        If True, both arrays are normalized to one with respect to the Frobenius norm, ie
        :math:`Tr(A^T A) = 1`.
        Default=False.
    mode : string, optional
        Option for choosing the initial guess methods, including "normal1",
        "normal2", "umeyama" and "umeyama_approx". "umeyama_approx" is the
        approximated umeyama method.
    check_finite : bool, optional
        If true, convert the input to an array, checking for NaNs or Infs.
        Default=True.
    iteration : int, optional
        Maximum number for iterations. Default=500.
    add_noise : bool, optional
        Add small noise if the arrays are non-diagonalizable. Default=False.
    tol : float, optional
        The tolerance value used for updating the initial guess. Default=1.e-8.
    kopt : bool, optional
        If True, the k_opt heuristic search will be performed. Default=False.
    kopt_k : int, optional
        Defines the oder of k-opt heuristic local search. For example, kopt_k=3 leads to a local
        search of 3 items and kopt_k=2 only searches for two items locally. Default=3.
    kopt_tol : float, optional
        Tolerance value to check if k-opt heuristic converges. Default=1.e-8.


    Returns
    -------
    res : ProcrustesResult
        Procrustes analysis result object.

    Attributes
    ----------
    new_a : ndarray
        The transformed ndarray A.
    new_b : ndarray
        The transformed ndarray B.
    array_u : ndarray
        The optimum permutation transformation matrix.
    array_p : ndarray
        The optimum permutation transformation matrix when using double transform mode.
    array_q : ndarray
        The optimum permutation transformation matrix when using double transform mode.
    error : float
        Two-sided permutation Procrustes error.

    Notes
    -----
    Given matrix :math:`\mathbf{A}_{n \times n}` and a reference :math:`\mathbf{B}_{n \times n}`,
    find a permutation of rows/columns of :math:`\mathbf{A}_{n \times n}` that makes it as close as
    possible to :math:`\mathbf{B}_{n \times n}`. I.e.,

    .. math::
        &\underbrace{\text{min}}_{\left\{\mathbf{P} \left| {p_{ij} \in \{0, 1\}
            \atop \sum_{i=1}^n p_{ij} = \sum_{j=1}^n p_{ij} = 1} \right. \right\}}
            \|\mathbf{P}^\dagger \mathbf{A} \mathbf{P} - \mathbf{B}\|_{F}^2\\
        = &\underbrace{\text{min}}_{\left\{\mathbf{P} \left| {p_{ij} \in \{0, 1\}
            \atop \sum_{i=1}^n p_{ij} = \sum_{j=1}^n p_{ij} = 1} \right. \right\}}
            \text{Tr}\left[\left(\mathbf{P}^\dagger\mathbf{A}\mathbf{P} - \mathbf{B} \right)^\dagger
            \left(\mathbf{P}^\dagger\mathbf{A}\mathbf{P} - \mathbf{B} \right)\right] \\
        = &\underbrace{\text{max}}_{\left\{\mathbf{P} \left| {p_{ij} \in \{0, 1\}
            \atop \sum_{i=1}^n p_{ij} = \sum_{j=1}^n p_{ij} = 1} \right. \right\}}
            \text{Tr}\left[\mathbf{P}^\dagger\mathbf{A}^\dagger\mathbf{P}\mathbf{B} \right]\\

    Here, :math:`\mathbf{P}_{n \times n}` is the permutation matrix. Given an intial guess, the
    best local minimum can be obtained by the iterative procedure,

    .. math::
       p_{ij}^{(n + 1)} = p_{ij}^{(n)} \sqrt{ \frac{2\left[\mathbf{T}^{(n)}\right]_{ij}}{\left[
                          \mathbf{P}^{(n)} \left( \left(\mathbf{P}^{(n)}\right)^T \mathbf{T} +
                          \left( \left(\mathbf{P}^{(n)}\right)^T \mathbf{T} \right)^T  \right)
                          \right]_{ij}} }

    where,

    .. math::
       \mathbf{T}^{(n)} = \mathbf{A} \mathbf{P}^{(n)} \mathbf{B}

    Using an initial guess, the iteration can stops when the change in :math:`d` is below the
    specified threshold,

    .. math::
       d = \text{Tr} \left[\left(\mathbf{P}^{(n+1)} -\mathbf{P}^{(n)} \right)^T
                           \left(\mathbf{P}^{(n+1)} -\mathbf{P}^{(n)} \right)\right]

    The outcome of the iterative procedure :math:`\mathbf{P}^{(\infty)}` is not a permutation
    matrix. So, the closest permutation can be found by setting ``refinement=True``. This uses
    :class:`procrustes.permutation.PermutationProcrustes` to find the closest permutation; that is,

    .. math::
       \underbrace{\text{min}}_{\left\{\mathbf{P} \left| {p_{ij} \in \{0, 1\}
                            \atop \sum_{i=1}^n p_{ij} = \sum_{j=1}^n p_{ij} = 1} \right. \right\}}
                            \|\mathbf{P} - \mathbf{P}^{(\infty)}\|_{F}^2
       = \underbrace{\text{max}}_{\left\{\mathbf{P} \left| {p_{ij} \in \{0, 1\}
                            \atop \sum_{i=1}^n p_{ij} = \sum_{j=1}^n p_{ij} = 1} \right. \right\}}
         \text{Tr}\left[\mathbf{P}^\dagger\mathbf{P}^{(\infty)} \right]

    The answer to this problem is a heuristic solution for the matrix-matching problem that seems
    to be relatively accurate.

    **Initial Guess:**

    Two possible initial guesses are inferred from the Umeyama procedure. One can find either the
    closest permutation matrix to :math:`\mathbf{U}_\text{Umeyama}` or to
    :math:`\mathbf{U}_\text{Umeyama}^\text{approx.}`.

    Considering the :class:`procrustes.permutation.PermutationProcrustes`, the resulting permutation
    matrix can be specified as initial guess through ``guess=umeyama`` and ``guess=umeyama_approx``,
    which solves:

    .. math::
        \underbrace{\text{max}}_{\left\{\mathbf{P} \left| {p_{ij} \in \{0, 1\}
                         \atop \sum_{i=1}^n p_{ij} = \sum_{j=1}^n p_{ij} = 1} \right. \right\}}
          \text{Tr}\left[\mathbf{P}^\dagger\mathbf{U}_\text{Umeyama} \right] \\
        \underbrace{\text{max}}_{\left\{\mathbf{P} \left| {p_{ij} \in \{0, 1\}
                         \atop \sum_{i=1}^n p_{ij} = \sum_{j=1}^n p_{ij} = 1} \right. \right\}}
          \text{Tr}\left[\mathbf{P}^\dagger\mathbf{U}_\text{Umeyama}^\text{approx.} \right]

    Another choice is to start by solving a normal permutation Procrustes problem. In other words,
    write new matrices, :math:`\mathbf{A}^0` and :math:`\mathbf{B}^0`, with columns like,

    .. math::
       \begin{bmatrix}
        a_{ii} \\
        p \cdot \text{sgn}\left( a_{ij_\text{max}} \right)
                \underbrace{\text{max}}_{1 \le j \le n} \left(\left|a_{ij}\right|\right)\\
        p^2 \cdot \text{sgn}\left( a_{ij_{\text{max}-1}} \right)
                  \underbrace{\text{max}-1}_{1 \le j \le n} \left(\left|a_{ij}\right|\right)\\
        \vdots
       \end{bmatrix}

    Here, :math:`\text{max}-1` denotes the second-largest absolute value of elements,
    :math:`\text{max}-2` is the third-largest abosule value of elements, etc.

    The matrices :math:`\mathbf{A}^0` and :math:`\mathbf{B}^0` have the diagonal elements of
    :math:`\mathbf{A}` and :math:`\mathbf{B}` in the first row, and below the first row has the
    largest off-diagonal element in row :math:`i`, the second-largest off-diagonal element, etc.
    The elements are weighted by a factor :math:`0 < p < 1`, so that the smaller elements are
    considered less important for matching. The matrices can be truncated after a few terms; for
    example, after the size of elements falls below some threshold. A reasonable choice would be
    to stop after :math:`\lfloor \frac{-2\ln 10}{\ln p} +1\rfloor` rows; this ensures that the
    size of the elements in the last row is less than 1% of those in the first off-diagonal row.

    There are obviously many different ways to construct the matrices :math:`\mathbf{A}^0` and
    :math:`\mathbf{B}^0`. Another, even better, method would be to try to encode not only what the
    off-diagonal elements are, but which element in the matrix they correspond to. One could do that
    by not only listing the diagonal elements, but also listing the associated off-diagonal element.
    I.e., the columns of :math:`\mathbf{A}^0` and :math:`\mathbf{B}^0` would be,

    .. math::
       \begin{bmatrix}
        a_{ii} \\
        p \cdot a_{j_\text{max} j_\text{max}} \\
        p \cdot \text{sgn}\left( a_{ij_\text{max}} \right)
                \underbrace{\text{max}}_{1 \le j \le n} \left(\left|a_{ij}\right|\right)\\
        p^2 \cdot a_{j_{\text{max}-1} j_{\text{max}-1}} \\
        p^2 \cdot \text{sgn}\left( a_{ij_{\text{max}-1}} \right)
                  \underbrace{\text{max}-1}_{1 \le j \le n} \left(\left|a_{ij}\right|\right)\\
        \vdots
       \end{bmatrix}

    In this case, you would stop the procedure after
    :math:`m = \left\lfloor {\frac{{ - 4\ln 10}}{{\ln p}} + 1} \right \rfloor` rows.

    Then one uses the :class:`procrustes.permutation.PermutationProcrustes` to match the constructed
    matrices :math:`\mathbf{A}^0` and :math:`\mathbf{B}^0` instead of :math:`\mathbf{A}` and
    :math:`\mathbf{B}`. I.e.,

    .. math::
        \underbrace{\text{max}}_{\left\{\mathbf{P} \left| {p_{ij} \in \{0, 1\}
                         \atop \sum_{i=1}^n p_{ij} = \sum_{j=1}^n p_{ij} = 1} \right. \right\}}
          \text{Tr}\left[\mathbf{P}^\dagger \left(\mathbf{A^0}^\dagger\mathbf{B^0}\right)\right]

    Please note that the "umeyama_approx" might give inaccurate permutation
    matrix. More specificity, this is a approximated Umeyama method. One example
    we can give is that when we compute the permutation matrix that transforms
    :math:`A` to :math:`B`, the "umeyama_approx" method can not give the exact
    permutation transformation matrix while "umeyama", "normal1" and "normal2" do.

    .. math::
        A =
        \begin{bmatrix}
             4 &  5 & -3 &  3 \\
             5 &  7 &  3 & -5 \\
            -3 &  3 &  2 &  2 \\
             3 & -5 &  2 &  5 \\
        \end{bmatrix} \\
        B =
        \begin{bmatrix}
             73 &  100 &   73 &  -62 \\
            100 &  208 & -116 &  154 \\
             73 & -116 &  154 &  100 \\
            -62 &  154 &  100 &  127 \\
        \end{bmatrix} \\

    """
    # check inputs
    new_a, new_b = setup_input_arrays(array_a, array_b, remove_zero_col, remove_zero_row,
                                      pad_mode, translate, scale, check_finite, weight)
    # np.power() can not handle the negatives values
    # Try to convert the matrices to non-negative
    # shift the the matrices to avoid negative values
    # otherwise it will cause an error in the Eq. 28 in the research notes
    maximum = max(np.amax(np.abs(new_a)), np.amax(np.abs(new_b)))
    new_a_positive = new_a.astype(np.float) + maximum
    new_b_positive = new_b.astype(np.float) + maximum
    # Do single-transformation computation if requested
    transform_mode = transform_mode.lower()
    if transform_mode == "single":
        # algorithm for undirected graph matching problem
        # check if two matrices are symmetric within a relative tolerance and absolute tolerance.
        if np.allclose(new_a_positive, new_a_positive.T, rtol=1.e-05, atol=1.e-08) and \
                np.allclose(new_b_positive, new_b_positive.T, rtol=1.e-05, atol=1.e-08):
            # the initial guess
            guess = _guess_initial_permutation_undirected(new_a_positive,
                                                          new_b_positive,
                                                          mode, add_noise)
            # Compute the permutation matrix by iterations
            array_u = _compute_transform(new_a_positive, new_b_positive,
                                         guess, tol, iteration)
            error = compute_error(new_a_positive, new_b_positive, array_u, array_u)
            # k-opt heuristic
            if kopt:
<<<<<<< HEAD
                array_u, error = kopt_heuristic_single(array_u, new_a_positive,
                                                       new_b_positive, error,
=======
                array_u, e_opt = kopt_heuristic_single(perm=array_u, array_a=new_a_positive,
                                                       array_b=new_b_positive, ref_error=e_opt,
>>>>>>> 50b4deeb
                                                       kopt_k=kopt_k, kopt_tol=kopt_tol)
        # algorithm for directed graph matching problem
        else:
            # the initial guess
            guess = _2sided_1trans_initial_guess_directed(new_a_positive, new_b_positive)
            # Compute the permutation matrix by iterations
            array_u = _compute_transform_directed(new_a_positive, new_b_positive,
                                                  guess, tol, iteration)
            error = compute_error(new_a_positive, new_b_positive, array_u, array_u)
            # k-opt heuristic
            if kopt:
<<<<<<< HEAD
                array_u, error = kopt_heuristic_single(array_u, new_a_positive, new_b_positive,
                                                       error, kopt_k=kopt_k, kopt_tol=kopt_tol)
        return ProcrustesResult(new_a=new_a, new_b=new_b, array_u=array_u, error=error)
=======
                array_u, e_opt = kopt_heuristic_single(perm=array_u, array_a=new_a_positive,
                                                       array_b=new_b_positive, ref_error=e_opt,
                                                       kopt_k=kopt_k, kopt_tol=kopt_tol)
        return ProcrustesResult(new_a=new_a, new_b=new_b, array_u=array_u, e_opt=e_opt)
>>>>>>> 50b4deeb

    # Do regular computation
    elif transform_mode == "double":
        array_m = new_a
        array_n = new_b
        array_p, array_q, error = _2sided_regular(array_m, array_n, tol, iteration)
        # perform k-opt heuristic search twice
        if kopt:
            array_p, array_q, error = kopt_heuristic_double(perm_p=array_p, perm_q=array_q,
                                                            array_m=array_m, array_n=array_n,
                                                            ref_error=error, kopt_k=kopt_k,
                                                            kopt_tol=kopt_tol)
        # return array_m, array_n, array_p, array_q, error
        return ProcrustesResult(new_a=new_a, new_b=new_b,
                                array_p=array_p, array_q=array_q, error=error)
    else:
        raise ValueError("""Invalid transform_mode argument, use "single"or "double".""")


def _2sided_regular(array_m, array_n, tol, iteration):
    # Regular two-sided permutation Procrustes
    # :math:` {\(\vert M-PNQ \vert\)}^2_F`
    # taken from page 64 in
    # parallel solution of svd-related problems, with applications
    # Pythagoras Papadimitriou, University of Manchester, 1993

    # Fix P = I first
    # Initial guess for P
    array_p1 = np.eye(array_m.shape[0], array_m.shape[0])
    # Initial guess for Q
    array_q1 = _2sided_hungarian(np.dot(array_n.T, array_m))
    error1 = compute_error(array_n, array_m, array_p1.T, array_q1)
    step1 = 0

    # while loop for the original algorithm
    while error1 > tol and step1 < iteration:
        step1 += 1
        # Update P
        array_p1 = _2sided_hungarian(np.dot(np.dot(array_n, array_q1), array_m.T))
        array_p1 = np.transpose(array_p1)
        # Update the error
        error1 = compute_error(array_n, array_m, array_p1.T, array_q1)
        if error1 > tol:
            # Update Q
            array_q1 = _2sided_hungarian(np.dot(np.dot(array_n.T, array_p1.T), array_m))
            # Update the error
            error1 = compute_error(array_n, array_m, array_p1.T, array_q1)
        else:
            break

        if step1 == iteration:
            print("Maximum iteration reached in the first case! Error={0}".format(error1))

    # Fix Q = I first
    # Initial guess for Q
    array_q2 = np.eye(array_m.shape[1], array_m.shape[1])
    # Initial guess for P
    array_p2 = _2sided_hungarian(np.dot(array_n, array_m.T))
    array_p2 = np.transpose(array_p2)
    error2 = compute_error(array_n, array_m, array_p2.T, array_q2)
    step2 = 0

    # while loop for the original algorithm
    while error2 > tol and step2 < iteration:
        # Update Q
        array_q2 = _2sided_hungarian(np.dot(np.dot(array_n.T, array_p2.T), array_m))
        # Update the error
        error2 = compute_error(array_n, array_m, array_p2.T, array_q1)
        if error2 > tol:
            array_p2 = _2sided_hungarian(np.dot(np.dot(array_n, array_q2), array_m.T))
            array_p2 = np.transpose(array_p2)
            # Update the error
            error2 = compute_error(array_n, array_m, array_p2.T, array_q2)
            step2 += 1
        else:
            break
        if step2 == iteration:
            print("Maximum iteration reached in the second case! Error={0}".format(error2))

    if error1 <= error2:
        array_p = array_p1
        array_q = array_q1
        error = error1
    else:
        array_p = array_p2
        array_q = array_q2
        error = error2

    return array_p, array_q, error


def _2sided_hungarian(profit_matrix):
    # Define the profit array & applying the hungarian algorithm
    cost_matrix = np.ones(profit_matrix.shape) * np.max(profit_matrix) - profit_matrix

    # Obtain the optimum permutation transformation and convert to array
    row_ind, col_ind = linear_sum_assignment(cost_matrix)
    perm_optimum = np.zeros(profit_matrix.shape)
    perm_optimum[row_ind, col_ind] = 1

    return perm_optimum


def _2sided_1trans_initial_guess_normal1(array_a):
    # build the empty target array
    array_c = np.zeros(array_a.shape)
    # Fill the first row of array_c with diagonal entries
    array_c[0, :] = array_a.diagonal()
    array_mask = ~np.eye(array_a.shape[0], dtype=bool)
    # get all the non-diagonal element
    array_c_non_diag = (array_a[array_mask]).T.reshape(array_a.shape[0], array_a.shape[1] - 1)
    array_c_non_diag = array_c_non_diag[
        np.arange(np.shape(array_c_non_diag)[0])[:, np.newaxis],
        np.argsort(abs(array_c_non_diag))]

    # form the right format in order to combine with matrix A
    array_c_sorted = np.fliplr(array_c_non_diag).T
    # fill the array_c with array_c_sorted
    array_c[1:, :] = array_c_sorted
    # the weight matrix
    weight_c = np.zeros(array_a.shape)
    weight_p = np.power(2, -0.5)

    for weight in range(array_a.shape[0]):
        weight_c[weight, :] = np.power(weight_p, weight)
    # build the new matrix array_new
    array_new = np.multiply(array_c, weight_c)

    return array_new


def _2sided_1trans_initial_guess_normal2(array_a):
    array_mask_a = ~np.eye(array_a.shape[0], dtype=bool)
    # array_off_diag0 is the off diagonal elements of A
    array_off_diag = array_a[array_mask_a].reshape((array_a.shape[0], array_a.shape[1] - 1))
    # array_off_diag1 is sorted off diagonal elements of A
    array_off_diag = array_off_diag[np.arange(np.shape(array_off_diag)[0])[
                                    :, np.newaxis], np.argsort(
        abs(array_off_diag))]
    array_off_diag = np.fliplr(array_off_diag).T

    # array_c is newly built matrix B without weights
    # build array_c with the expected shape
    col_num_new = array_a.shape[0] * 2 - 1
    array_c = np.zeros((col_num_new, array_a.shape[1]))
    array_c[0, :] = array_a.diagonal()

    # use inf to represent the diagonal element
    a_inf = array_a - np.diag(np.diag(array_a)) + np.diag([-np.inf] * array_a.shape[0])
    index_inf = np.argsort(-np.abs(a_inf), axis=1)

    # the weight matrix
    weight_p = np.power(2, -0.5)
    weight_c = np.zeros((col_num_new, array_a.shape[1]))
    weight_c[0, :] = np.power(weight_p, 0)

    for index_col in range(1, array_a.shape[0]):
        # the index_col*2 row of array_c
        array_c[index_col * 2, :] = array_off_diag[index_col - 1, :]
        # the index_col*2-1 row of array_c
        array_c[index_col * 2 - 1, :] = array_a[index_inf[:, index_col],
                                                index_inf[:, index_col]]

        # the index_col*2 row of weight_c
        weight_c[index_col * 2, :] = np.power(weight_p, index_col)
        # the index_col*2 row of weight_c
        weight_c[index_col * 2 - 1, :] = np.power(weight_p, index_col)

    # the new matrix B
    array_new = np.multiply(array_c, weight_c)
    return array_new


def _2sided_1trans_initial_guess_umeyama(array_a, array_b, add_noise):
    # add small random noise matrix when matrices are not diagonalizable
    if add_noise:
        array_a = np.float_(array_a)
        array_a += np.random.random(array_a.shape) * np.trace(np.abs(array_a)) / \
            array_a.shape[0] * 1.e-8
        array_b = np.float_(array_b)
        array_b += np.random.random(array_b.shape) * np.trace(np.abs(array_b)) / \
            array_b.shape[0] * 1.e-8
    # calculate the eigenvalue decomposition of A and B
    _, array_ua = np.linalg.eigh(array_a)
    _, array_ub = np.linalg.eigh(array_b)
    # compute U_umeyama
    array_u = np.dot(np.abs(array_ua), np.abs(array_ub.T))
    # compute closest permutation matrix to U
    # In the original paper, it"s not like this
    # _, _, U, _ = permutation(np.eye(U.shape[0], dtype=U.dtype), U)
    return array_u


def _2sided_1trans_initial_guess_umeyama_approx(array_a, array_b, add_noise):
    # compute U_umeyama
    array_u = _2sided_1trans_initial_guess_umeyama(array_a, array_b, add_noise)
    # calculate the approximated umeyama matrix
    array_ua, _, array_vta = np.linalg.svd(array_u)
    u_approx = np.dot(np.abs(array_ua), np.abs(array_vta))
    # compute closest unitary transformation to U
    # _, _, U, _ = permutation(np.eye(U.shape[0], dtype=U.dtype), U)
    return u_approx


def _2sided_1trans_initial_guess_directed(array_a, array_b):
    # Build two new hermitian matrices
    a_0 = (array_a + array_a.T) * 0.5 + (array_a - array_a.T) * 0.5 * 1j
    b_0 = (array_b + array_b.T) * 0.5 + (array_b - array_b.T) * 0.5 * 1j

    _, ua_0 = np.linalg.eigh(a_0)
    _, ub_0 = np.linalg.eigh(b_0)
    # Compute the magnitudes of each element
    array_ua = np.sqrt(np.imag(ua_0) ** 2 + np.real(ua_0) ** 2)
    array_ub = np.sqrt(np.imag(ub_0) ** 2 + np.real(ub_0) ** 2)
    # compute the initial guess
    array_u = np.dot(array_ua, array_ub.T)
    return array_u


def _guess_initial_permutation_undirected(array_a, array_b, mode, add_noise):
    mode = mode.lower()
    if mode == "normal1":
        tmp_a = _2sided_1trans_initial_guess_normal1(array_a)
        tmp_b = _2sided_1trans_initial_guess_normal1(array_b)
        array_u = permutation(tmp_a, tmp_b)["array_u"]
    elif mode == "normal2":
        tmp_a = _2sided_1trans_initial_guess_normal2(array_a)
        tmp_b = _2sided_1trans_initial_guess_normal2(array_b)
        array_u = permutation(tmp_a, tmp_b)["array_u"]
    elif mode == "umeyama":
        array_u = _2sided_1trans_initial_guess_umeyama(array_a, array_b, add_noise)
    elif mode == "umeyama_approx":
        array_u = _2sided_1trans_initial_guess_umeyama_approx(array_a, array_b, add_noise)
    else:
        raise ValueError(
            """
            Invalid mode argument, use "normal1", "normal2", "umeyama" or "umeyama_approx".
            """)
    return array_u


def _compute_transform(array_a, array_b, guess, tol, iteration):
    # shift the the matrices to avoid negative values
    # otherwise it will cause an error in the Eq. 28
    p_old = guess
    change = np.inf
    step = 0

    while change > tol and step < iteration:
        # Compute p_new
        tmp1 = np.dot(array_a, np.dot(p_old, array_b))
        alpha = np.dot(p_old.T, tmp1)
        alpha = (alpha + alpha.T) / 2
        tmp2 = np.power(tmp1 / np.dot(p_old, alpha), 0.5)
        p_new = p_old * tmp2

        # compute the change
        change = np.trace(np.dot((p_new - p_old).T, (p_new - p_old)))
        step += 1
        # update p_old
        p_old = p_new

        if step == iteration:
            print("Maximum iteration reached! Change={0}".format(change))

    p_opt = permutation(array_a=np.eye(p_new.shape[0]), array_b=p_new,
                        remove_zero_col=False, remove_zero_row=False,
                        translate=False, scale=False, check_finite=True)["array_u"]

    return p_opt


def _compute_transform_directed(array_a, array_b, guess, tol, iteration):
    p_old = guess
    change = np.inf
    step = 0
    while change > tol and step < iteration:
        # Compute p_new
        tmp1 = np.dot(array_a, np.dot(p_old, array_b.T))
        tmp2 = np.dot(array_a.T, np.dot(p_old, array_b))
        alpha = np.dot(p_old.T, tmp1 + tmp2) + np.dot((tmp1 + tmp2).T, p_old)
        alpha = alpha / 4
        tmp = (tmp1 + tmp2) / (2 * np.dot(p_old, alpha))
        p_new = p_old * np.power(tmp, 0.5)
        # compute the change
        change = np.trace(np.dot((p_new - p_old).T, (p_new - p_old)))
        step += 1
        # update p_old
        p_old = p_new
        if step == iteration:
            print("Maximum iteration reached! Change={0}".format(change))
    p_opt = permutation(np.eye(p_new.shape[0]), p_new)["array_u"]

    return p_opt


def permutation_2sided_explicit(array_a, array_b,
                                remove_zero_col=True,
                                remove_zero_row=True,
                                pad_mode="row-col",
                                translate=False,
                                scale=False,
                                check_finite=True,
                                weight=None):
    r"""
    Two sided permutation Procrustes by explicit method.

    Parameters
    ----------
    array_a : ndarray
        The 2d-array :math:`\mathbf{A}_{m \times n}` which is going to be
        transformed.
    array_b : ndarray
        The 2d-array :math:`\mathbf{B}_{m \times n}` representing the reference.
    remove_zero_col : bool, optional
        If True, near zero columns (less than 1e-8) on the right side will be removed.
        Default=True.
    remove_zero_row : bool, optional
        If True, near zero rows (less than 1e-8) on the bottom will be removed. Default= True.
    pad_mode : str, optional
        Specifying how to pad the arrays, listed below. Default="row-col".

            - "row"
                The array with fewer rows is padded with zero rows so that both have the same
                number of rows.
            - "col"
                The array with fewer columns is padded with zero columns so that both have the
                same number of columns.
            - "row-col"
                The array with fewer rows is padded with zero rows, and the array with fewer
                columns is padded with zero columns, so that both have the same dimensions.
                This does not necessarily result in square arrays.
            - "square"
                The arrays are padded with zero rows and zero columns so that they are both
                squared arrays. The dimension of square array is specified based on the highest
                dimension, i.e. :math:`\text{max}(n_a, m_a, n_b, m_b)`.
    translate : bool, optional
        If True, both arrays are translated to be centered at origin. Default=False.
    scale : bool, optional
        If True, both arrays are column normalized to unity. Default=False.
    check_finite : bool, optional
        If true, convert the input to an array, checking for NaNs or Infs. Default=True.
    weight : ndarray
        The weighting matrix. Default=None.

    Returns
    -------
    res : ProcrustesResult
        Procrustes analysis result object.

    Attributes
    ----------
    new_a : ndarray
        The transformed ndarray A.
    new_b : ndarray
        The transformed ndarray B.
    array_u : ndarray
        The optimum permutation transformation matrix.
    error : float
        Two-sided orthogonal Procrustes error.

    Notes
    -----
    Given matrix :math:`\mathbf{A}_{n \times n}` and a reference
    :math:`\mathbf{B}_{n \times n}`, find a permutation of rows/columns of
    :math:`\mathbf{A}_{n \times n}` that makes it as close as
    possible to :math:`\mathbf{B}_{n \times n}`. But be careful that we are
    using a brutal way to loop over all the possible permutation matrices and
    return the one that gives the minimum error(distance). This method can be
    used as a checker for small dataset.

    """
    print("Warning: This brute-strength method is computational expensive! \n"
          "But it can be used as a checker for a small dataset.")
    # check inputs
    new_a, new_b = setup_input_arrays(array_a, array_b, remove_zero_col, remove_zero_row,
                                      pad_mode, translate, scale, check_finite, weight)
    perm1 = np.zeros(np.shape(new_a))
    perm_error1 = np.inf
    for comb in it.permutations(np.arange(np.shape(new_a)[0])):
        # Compute the permutation matrix
        size = np.shape(new_a)[1]
        perm2 = np.zeros((size, size))
        perm2[np.arange(size), comb] = 1
        perm_error2 = compute_error(new_a, new_b, perm2, perm2)
        if perm_error2 < perm_error1:
            perm_error1 = perm_error2
            perm1 = perm2
    # return new_a, new_b, perm1, perm_error1
    return ProcrustesResult(new_a=new_a, new_b=new_b, array_u=perm1, error=perm_error1)<|MERGE_RESOLUTION|>--- conflicted
+++ resolved
@@ -434,13 +434,8 @@
             error = compute_error(new_a_positive, new_b_positive, array_u, array_u)
             # k-opt heuristic
             if kopt:
-<<<<<<< HEAD
-                array_u, error = kopt_heuristic_single(array_u, new_a_positive,
-                                                       new_b_positive, error,
-=======
-                array_u, e_opt = kopt_heuristic_single(perm=array_u, array_a=new_a_positive,
-                                                       array_b=new_b_positive, ref_error=e_opt,
->>>>>>> 50b4deeb
+                array_u, error = kopt_heuristic_single(perm=array_u, array_a=new_a_positive,
+                                                       array_b=new_b_positive, ref_error=error,
                                                        kopt_k=kopt_k, kopt_tol=kopt_tol)
         # algorithm for directed graph matching problem
         else:
@@ -452,16 +447,10 @@
             error = compute_error(new_a_positive, new_b_positive, array_u, array_u)
             # k-opt heuristic
             if kopt:
-<<<<<<< HEAD
-                array_u, error = kopt_heuristic_single(array_u, new_a_positive, new_b_positive,
-                                                       error, kopt_k=kopt_k, kopt_tol=kopt_tol)
+                array_u, error = kopt_heuristic_single(perm=array_u, array_a=new_a_positive,
+                                                       array_b=new_b_positive, ref_error=error,
+                                                       kopt_k=kopt_k, kopt_tol=kopt_tol)
         return ProcrustesResult(new_a=new_a, new_b=new_b, array_u=array_u, error=error)
-=======
-                array_u, e_opt = kopt_heuristic_single(perm=array_u, array_a=new_a_positive,
-                                                       array_b=new_b_positive, ref_error=e_opt,
-                                                       kopt_k=kopt_k, kopt_tol=kopt_tol)
-        return ProcrustesResult(new_a=new_a, new_b=new_b, array_u=array_u, e_opt=e_opt)
->>>>>>> 50b4deeb
 
     # Do regular computation
     elif transform_mode == "double":
